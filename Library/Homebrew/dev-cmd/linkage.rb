--- conflicted
+++ resolved
@@ -13,12 +13,8 @@
 #:    If `--rebuild` is passed, flushes the `LinkageStore` cache for each
 #:    'keg.name' and forces a check on the dylibs.
 
-<<<<<<< HEAD
 require "cache_store"
-require "os/mac/linkage_checker"
-=======
 require "linkage_checker"
->>>>>>> 6c203f93
 
 module Homebrew
   module_function
